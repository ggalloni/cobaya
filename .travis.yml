language: python
os: linux
dist: bionic
git:
  depth: false

#testing
env:
  global:
    - COBAYA_INSTALL_SKIP=polychord,planck_2015,CamSpec,unbinned

#Large CamSpec folders tend to hang, so exclude non-base likelihoods from cache
cache:
  directories:
  - /home/travis/build/CosmoPars/packages/code
  - /home/travis/build/CosmoPars/packages/data/planck_supp_data_and_covmats
  - /home/travis/build/CosmoPars/packages/data/planck_2018/baseline
  - /home/travis/build/CosmoPars/packages/data/bicep_keck_2015
  - /home/travis/build/CosmoPars/packages/data/bao_data
  - /home/travis/build/CosmoPars/packages/data/sn_data
  - /home/travis/build/CosmoPars/packages/data/des_data
  - /home/travis/build/CosmoPars/packages/data/plik_lite

# (Pre)Installation
jobs:
  allow_failures:
    - python: "3.9"
  include:
    - name: "Minimum requisites for Cosmology: gcc-6, Python 3.6"
      addons:
        apt:
          sources:
            - ubuntu-toolchain-r-test
          packages:
            - gcc-6
            - gfortran-6
            - g++-6
      env:
        - GCC_VERSION="6"
      python: "3.6"
    - name: "Typical scenario: latest Ubuntu LTS"
      dist: focal
      addons:
        apt:
          packages:
            - gfortran
      env:
<<<<<<< HEAD
        - GCC_VERSION="bionic"
      python: "3.6"
    - name: "Edge scenario: gcc-8, Python 3.7 with Anaconda"
=======
        - GCC_VERSION="focal"
        - PYVER="3"
      python: "3.8"
    - name: "Anaconda: gcc-8, Python 3.7"
>>>>>>> c2f3a352
      addons:
        apt:
          sources:
            - ubuntu-toolchain-r-test
          packages:
            - gcc-8
            - gfortran-8
            - g++-8
      env:
        - GCC_VERSION="8"
        - PYDIST="ANACONDA"
        - ANACONDA_CHANNEL="defaults"
      python: "3.7"
    - name: "Bleeding Edge: gcc-10, Python 3.9 Anaconda (conda-forge)"
      dist: focal
      addons:
        apt:
          sources:
            - ubuntu-toolchain-r-test
          packages:
            - gcc-10
            - gfortran-10
            - g++-10
      env:
        - GCC_VERSION="10"
        - PYDIST="ANACONDA"
        - ANACONDA_CHANNEL="conda-forge"
      python: "3.9"

before_install:
  # Configure right compilers version
  - if [[ "$GCC_VERSION" != "focal" ]]; then
      mkdir -p gcc-symlinks;
      ln -s /usr/bin/gfortran-$GCC_VERSION gcc-symlinks/gfortran;
      ln -s /usr/bin/gcc-$GCC_VERSION gcc-symlinks/gcc;
      ln -s /usr/bin/g++-$GCC_VERSION gcc-symlinks/g++;
      export PATH=$PWD/gcc-symlinks:$PATH;
    fi
  - gfortran --version
  # Install rest of system requisites
  - sudo apt install openmpi-bin openmpi-common libopenmpi-dev libopenblas-dev liblapack-dev
  # Python requisites
  - if [[ "$PYDIST" == "ANACONDA" ]]; then
      wget https://repo.continuum.io/miniconda/Miniconda3-latest-Linux-x86_64.sh -O miniconda.sh;
      bash miniconda.sh -b -p $HOME/miniconda;
      export PATH="$HOME/miniconda/bin:$PATH";
      hash -r;
      conda config --set always_yes yes --set changeps1 no;
      conda info -a;
      conda create -q -n test-environment -c $ANACONDA_CHANNEL python=$TRAVIS_PYTHON_VERSION scipy matplotlib cython PyYAML pytest pytest-forked flaky;
      source activate test-environment;
      pip install mpi4py;
    else
      pip install mpi4py pytest-forked flaky matplotlib;
    fi
  - python --version

script:
  - export COBAYA_PACKAGES_PATH="../packages"
  # General tests:
  - cobaya-install polychord --debug
  - pytest tests/ -k "not cosmo" --skip-not-installed
  # Cosmology tests:
  - cobaya-install cosmo-tests --no-progress-bars --debug
  - if [ -n "${CAMB_BRANCH}" ]; then
      rm -rf $COBAYA_PACKAGES_PATH/code/CAMB ;
      git clone --recursive --depth 1 -b $CAMB_BRANCH https://github.com/cmbant/CAMB $COBAYA_PACKAGES_PATH/code/CAMB ;
      python $COBAYA_PACKAGES_PATH/code/CAMB/setup.py build ;
    fi
  - pytest tests/ -v -s -k "cosmo" --forked --skip-not-installed
  # Test external cosmological likelihoods
  - python $COBAYA_PACKAGES_PATH/code/CAMB/setup.py install
  - git clone --depth=1 https://github.com/CobayaSampler/planck_lensing_external
  - pip install ./planck_lensing_external --quiet
  - python -m unittest plancklensing.tests.test_likes
  - git clone --depth=1 https://github.com/CobayaSampler/example_external_likelihood
  - pip install ./example_external_likelihood --quiet
  - python -m unittest test_package.tests.test

###############################################################################
deploy: # only if it builds and if the commit has been tagged
  provider: pypi
  username: JesusTorrado
  password:
    secure: FVCgqGT0sMJyvlY3sJFBwvO4RycAbWbVyHl4p9CG7XRSSgVOLGy9RZjAJkX8dJjH06fPNdQDYfkkj1PV8I42y0n4uqKkQ9RB63Yq6skbuuzjXLGQK9Xop10/1GDBhMHietDibzl8ZIuJyibdFYsc3rM/j8QcKjOYpDe10jO8K+dZaXsgAvqHk4P3d3ScG1u+X+wr8K6qik21YbTpiILS0LdUxmP4DWQw/7NKGWDX1b7sImRmvQfO20KuPTMu8pPz9ThZyPl6zEPgtKi2sQej5sgDlfim/heYk4W8Bf7bggS8GLseffssL5ru96eNUWT1OSbxnsEFqyyYepngNHPpvifflvtCiFU+3f7rzzcgYqmybhdM4ZEOk0pL5y/NS/rHn/1iW7Cqxs+GfUCbr9fWuBgKmVuDqEfvtSu83U1x6zz9C3R259Oe6n0vXfCGSfJqiHhsW8wuXx+bODyDaMAUn+gRSCLuqJVQzdcYwF2pGFf1WUH5iTQItUHZjYbAIXdnSqDKnvGalNDJdNsF3vwNEdbe8hFqfHMMzG73ZkkLOCjDW+mswIKYJUflxIyOdRqtB+XE056dA+c8Zwc4ktg4iss/O3ZBtUVPmba/ivpyYm7Fk8EUN/zY+24NK4iKk6z543rfx2w+wNXAuQiwgN2f+JshqI8kzTuCxPTgf2N49ME=
  on:
    tags: true
    python: '3.8'
    condition: "$GCC_VERSION != 6"
    branch: master
    repo: CobayaSampler/cobaya
###############################################################################
notifications:
  email:
    recipients:
    - secure: wWS2J0Q413dLa415/iDn/rzwjFjnhCsGogxJeLW64/59NwaXV+spQZvgwfM+dKFt6kEvKZ4yPE+zXOgcpjp5lLSSWoJCaZy3q6rm7qEAEXxJCtH/4yMuLI0nWNxQRqVaOEq7q8e8jppQ/PBIUiqiT3EQlcNqagMReQEhr+M7hKtVnmA4XiFxmrp1H8aWhVvZWPWLPNtafPLX5CA2Ch3CJ09t591N3baZR0yOWwtEDeBZAHjbswTkNCVR6daUmOdbpFFti/Pdj7YmH1WkFTuEqfwuZiRJBrmyOGlARJZ4PybDK6npBXP393W2663TTIx0M4hT98YupWDXhC87WYAICBasySShxt/2lN2wqseHQlnfzPzmurZpim9choX5iDd/TTPyvhBk/xxT5G6RCeq2/vWwwWa4Owe20T2ep+8pYl0x9sNZyS+C67MOWsIs66dWEPxS4fOgsb6lBST9A8pv2Mfr5DHW8OLGAiIXI9mkeOqZkxlTxywQ5kKAO8hPkmzI7TrGH5drMkJDMqdGZSVC0f7y82RfQFLiv5aQp/xFkZKW7FzMi8DYBHJLfelpszfzyCeibQxQR7aPk6r6UbZhMw9Bd9KVpOV9Ag3EZ44MuVIDxA688cmdka4Swjw2VMWhTYQNGF1mB5WfsgtXfzpA8st7YZZJaysy+iXeoPML+is=<|MERGE_RESOLUTION|>--- conflicted
+++ resolved
@@ -45,16 +45,10 @@
           packages:
             - gfortran
       env:
-<<<<<<< HEAD
-        - GCC_VERSION="bionic"
-      python: "3.6"
-    - name: "Edge scenario: gcc-8, Python 3.7 with Anaconda"
-=======
         - GCC_VERSION="focal"
         - PYVER="3"
       python: "3.8"
     - name: "Anaconda: gcc-8, Python 3.7"
->>>>>>> c2f3a352
       addons:
         apt:
           sources:
