## 2.1  – 2019-XX-XX

## This branch

- allow multiple inter-dependent theory classes
- allow theories and likelihoods to all specify requirements and define derived products 
  with general dependencies
- .theory member of likelihoods is now Provider class instance
- 'requires' and 'provides' yaml keywords to specify which of ambiguous components handles
   specific requirements
- three initialization methods: initialize (from __init__), initialize_with_params 
  (after parameter assignment) and initialize_with_provider (once all configured)
- Likelihood now inherits from Theory, with general cached compute and deque states
- Likelihood and Theory can instantiated from {external: class}
- needs() function can now return a dictionary of requirements conditional on those needs
- derived parameters in likelihood yaml can be explicitly tagged with derived:True
- added test_dependencies.py, test_cosmo_multi_theory.py (H0 test no longer depends on CAMB/classy 
  since new dependency code gives an error using theory component that is not actually needed)
- .yaml default files are now entirely at the class level, with no kind:module: embedding
- inheritance of yaml and class_options (with normal dict update, so e.g. all inherited nuisance parameters can be removed using "params:").
  Each class can either define a .yaml or class_options, or neither, but not both. 
   Optionally also class 'params' option (equivalent to class_options:{'params':..}) 
- standalone instantiation of all CobayaComponent
- sampler method now sets cache size
- renamed "renames" of likelihood to "aliases" (to avoid clash with "renames" for parameters)
- renamed H (array of H(z)) to Hubble
- changed TCMB in conventions to be consistent. CAMB now independent of that and consistent with varying TCMB.
- changed use_planck_names to more general use_renames etc.
<<<<<<< HEAD
- Greatly reduced deepcopy time overhead in loglike evaluation, faster uniform prior and sample collection
=======
- Greatly reduced deepcopy time overhead in loglike evaluation/faster uniform prior
>>>>>>> db9b6e6b

## TODO 
 - update example notebook to match example in paper (+ updates)
 - update setting for model.overhead
 - already added get_version(): should add as version trace dump with output files. Where?
 - let classes do all defaults combining; allow separate like instantiation + use equivalent to loading in cobaya
 - move sampler/plik install into class methods
 - support "parameterization" option of theory .yaml to specify parameter yaml variants?
 - require py 3.7+? remove all six, odict, copy(list)..
 - in the docs "Bases" (and UML diagram) not hyperlinked correctly (not sure how to fix)

### General

- Some significant internal refactoring to tidy up some code and make it easier to make
 future generalizations (e.g. multiple theory codes). New base classes CobayaComponent
  and ComponentCollection.
- Fix for more accurate timing with Python 3
- Updates for GetDist 1.x
- More documentation for how to make internal and external likelihood classes

### Likelihoods

- Support for external likelihoods, referenced by fully qualified package name.
- Allow referencing likelihood class names directly (module.ClassName)
- Ability to instantiate Likelihood classes directly outside Cobaya (for testing of
  external likelihoods or use in other packages)
- Inherited likelihoods inherit .yaml file from parent if no new one is defined
- DES likelihood now use numba if installed to give nearly twice faster performance
- get_requirements() function replaces add_theory()

#### MCMC

- Added progress tracking (incl. acceptance rate), and a plotting tool for it.

### Cosmology

- CAMB optimizations for which quantities computed. 
- Added matter_power_spectrum theory output for z,k,P(k) unsplined arrays
- Fixed several bugs with Pk_interpolator (e.g. conflicts between likelihoods)
- Pk_interpolator calling arguments now different
- Fixed problems with getting same background array theory results from different likelihoods
- Option to request "CAMBdata" object from CAMB to access computed results directly 
- Fix for getting source windows power spectra 

## 2.0.3 – 2019-09-09

### Samplers

#### PolyChord

- Fixed too much oversampling when manual bloking (#35). Thanks Lukas Hergt (@lukashergt), Vivian Miranda (@vivianmiranda) and Will Handley (@williamjameshandley)
- Fixed ifort compatibility (#39, PR #42). Thanks Lukas Hergt (@lukashergt)

#### MCMC

- Fixed: using deprecated Pandas DataFrame method (#40). Thanks Zack Li (@xzackli)

#### Minimize

- Added GetDist output for best-fit (`ignore-prior: True`)

### Likelihoods

- Added `stop_at_error` for likelihoods -- fixes #43. Thanks Lukas Hergt (@lukashergt)

### Cosmology

- Fixed `cobaya-cosmo-generator` in for Python 2 (#37, thanks Lukas Hergt, @lukashergt) and high-DPI screens (#41).


## 2.0 – 2019-08-20

### General

- Added fuzzy matching for names of modules and parameters in a few places. Now error messages show possible misspellings.
- Modules can now be nested, e.g. `planck_2018_lowl.TT` and `planck_2018_lowl.EE` as `TT.py` and `EE.py` under folder `likelihoods/planck_2018_lowl`.

### Getting help offline: defaults, and bibliography

- `cobaya-citation` deprecated in favour of `cobaya-bib`. In addition to taking `.yaml` input files as below, can now take individual module names.
- `cobaya-doc` added to show defaults for particular modules.
- Added menu to `cobaya-cosmo-generator` to show defaults for modules.

### I/O

- Naming conventions for output files changed! ``*.updated.yaml`` instead of ``*.full.yaml`` for updated info, `*.[#].txt` instead of ``_[#].txt`` for chains, etc (see `Output` section in documentation).

### Samplers:

- New, more efficient minimizer: [pyBOBYQA](https://numericalalgorithmsgroup.github.io/pybobyqa/build/html/index.html).

### Cosmology:

- Added full suite of Planck 2018 likelihoods.
- Added late-time source Cl's as a cosmological observable (CAMB only, for now)
- Changed capitalisation of some function and requests (deprecation messages and retrocompatibility added)


## 1.2.2 – 2019-08-20 (archived version)

### General

- Backported some bug fixes.
- Fixed versions of external codes.

### Cosmology:

- Planck: Fix for calibration parameter being ignored in CMBlike version of lensing likelihood.


## 1.2.0 – 2019-06-18

### General

- Added `--version` argument for `cobaya-run`
- Many bug-fixes for corner-cases

### Post-processing (still **BETA**: fixing conventions)

- Importance re-weighting, adding derived parameters, etc.

### Collections

- Now picklable!
- Support for skip and thin

### Samplers

#### Evaluate

- Multiple evaluations with new `N` option.

#### PolyChord

- Updated to version 1.16
- Handles speed-blocking optimally, including oversampling (manual blocking also possible).

### Likelihoods

- Reworked input/output parameters assignment (documented in DEVEL.rst)
- Removed deprecated `gaussian`

### Cosmo theories:

- Capitalization for observables now enforced! (fixed `H=H(z)` vs `h` ambiguity)
- CAMB and CLASS: fixed call without observables (just derived parameters)


## 1.1.3 – 2019-05-31

### Bugfixes (thanks Andreas Finke!)

### I/O

- Fuzzy-matching suggestions for options of blocks.


## 1.1.2 – 2019-05-02

### Bugfixes (thanks Vivian Miranda!)


## 1.1.1 – 2019-04-26

### I/O

- More liberal treatment of external Python objects, since we cannot check if they are the same between runs. So `force_reproducible` not needed any more! (deprecation notice left)


## 1.1.0 – 2019-04-12

### Python 3 compatibility – lots of fixes

### Cosmological likelihoods

#### Planck

- clik code updated for compatibility with Python 3 and modern gcc versions

### Cosmological theory codes

#### camb

- Updated to 1.0 (installing from master branch, considered stable)

#### classy

- Updated to ...
- Added P(k) interpolator

### Samplers

#### MCMC

- Manual parameter speed-blocking.

#### PolyChord

- Now installable with `cobaya-install polychord --modules [/path]`

### Cosmology input generator

- Added "citation" tab.


## 1.0.4 – 2019-04-11 (archived version)

### Many bugfixes -- special thanks to Guadalupe Cañas-Herrera and Vivian Miranda!

### I/O

- More permisive resuming.

### Parameterization and priors

- Made possible to fix a parameter whose only role is being an argument of a dynamically defined one.
- Likelihoods can be used in dynamical derived parameters as `chi2__[name]` (cosmological application: added automatic consolidated CMB and BAO likelihoods).

### Samplers

#### General

- Seeded runs for `evaluate`, `mcmc` and `polychord`.

#### MCMC

- Small improvements to callback functions.

#### PolyChord

- Updated to PolyChord 1.15 and using the [official GitHub repo](https://github.com/PolyChord/PolyChordLite).
- Fixed output: now -logposterior is actually that (was chi squared of posterior).
- Interfaced callback functions.

### Likelihoods

#### Created `gaussian_mixture` and added deprecation notice to `gaussian`

### Cosmological theory codes

#### General

- Added P(k) interpolator as an observable (was already available for CAMB, but not documented)

#### classy

- Updated to 2.7.1
- Added P(k) interpolator

### Cosmological likelihoods

#### DES

- Added Y1 release likelihoods [(arXiv:1708.01530)](https://arxiv.org/abs/1708.01530)

#### BICEP-Keck

- Updated to 2015 data [(arXiv:1810.05216)](https://arxiv.org/abs/1810.05216) and renamed to `bicep_keck_2015`.<|MERGE_RESOLUTION|>--- conflicted
+++ resolved
@@ -24,13 +24,9 @@
 - sampler method now sets cache size
 - renamed "renames" of likelihood to "aliases" (to avoid clash with "renames" for parameters)
 - renamed H (array of H(z)) to Hubble
-- changed TCMB in conventions to be consistent. CAMB now independent of that and consistent with varying TCMB.
+- Boltzmann now consistent with varying TCMB.
 - changed use_planck_names to more general use_renames etc.
-<<<<<<< HEAD
 - Greatly reduced deepcopy time overhead in loglike evaluation, faster uniform prior and sample collection
-=======
-- Greatly reduced deepcopy time overhead in loglike evaluation/faster uniform prior
->>>>>>> db9b6e6b
 
 ## TODO 
  - update example notebook to match example in paper (+ updates)
