--- conflicted
+++ resolved
@@ -1,10 +1,5 @@
 __author__ = "Jesus Torrado and Antony Lewis"
-<<<<<<< HEAD
-__version__ = "1.0.3"
+__version__ = "1.1beta"
 __obsolete__ = False
-=======
-__version__ = "1.0.4"
-__obsolete__ = True
->>>>>>> 73afb06d
 __year__ = "2019"
 __url__ = "https://cobaya.readthedocs.io"