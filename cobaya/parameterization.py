"""
.. module:: parameterization

:Synopsis: Class managing the possibly different parameterizations
           used by sampler and likelihoods
:Author: Jesus Torrado

"""
# Python 2/3 compatibility
from __future__ import absolute_import, division, print_function
from six import string_types

# Global
import numpy as np
from collections import OrderedDict as odict
from numbers import Number
from itertools import chain


# Local
from cobaya.conventions import _prior, _p_drop, _p_derived, _p_label, _p_value, _p_renames
from cobaya.tools import get_external_function, ensure_nolatex, is_valid_variable_name
from cobaya.tools import getargspec, deepcopy_where_possible as deepcopy
from cobaya.log import LoggedError, HasLogger


def is_fixed_param(info_param):
    """
    Returns True if the parameter has been fixed to a value or through a function.
    """
    return expand_info_param(info_param).get(_p_value, None) is not None


def is_sampled_param(info_param):
    """
    Returns True if the parameter has a prior.
    """
    return _prior in expand_info_param(info_param)


def is_derived_param(info_param):
    """
    Returns True if the parameter is saved as a derived one.
    """
    return expand_info_param(info_param).get(_p_derived, False)


def expand_info_param(info_param):
    """
    Expands the info of a parameter, from the user friendly, shorter format
    to a more unambiguous one.
    """
    info_param = deepcopy(info_param)
    if not hasattr(info_param, "keys"):
        if info_param is None:
            info_param = odict()
        else:
            info_param = odict([[_p_value, info_param]])
    if all([(f not in info_param) for f in [_prior, _p_value, _p_derived]]):
        info_param[_p_derived] = True
    # Dynamical input parameters: save as derived by default
    value = info_param.get(_p_value, None)
    if isinstance(value, string_types) or callable(value):
        info_param[_p_derived] = info_param.get(_p_derived, True)
    return info_param


def reduce_info_param(info_param):
    """
    Compresses the info of a parameter, suppressing default values.
    This is the opposite of :func:`~input.expand_info_param`.
    """
    info_param = deepcopy(info_param)
    if not hasattr(info_param, "keys"):
        return
    # All parameters without a prior are derived parameters unless otherwise specified
    if info_param.get(_p_derived) is True:
        info_param.pop(_p_derived)
    # Fixed parameters with single "value" key
    if list(info_param) == [_p_value]:
        return info_param[_p_value]
    return info_param


def call_param_func(p, func, kwargs, logger):
    try:
        return func(**kwargs)
    except NameError as exception:
        unknown = str(exception).split("'")[1]
        raise LoggedError(
            logger, "Unknown variable '%s' was referenced in the definition of "
                    "the parameter '%s', with arguments %r.", unknown, p, list(kwargs))
    except:
        logger.error("Function for parameter '%s' failed at evaluation "
                     "and threw the following exception:", p)
        raise


class Parameterization(HasLogger):
    """
    Class managing parameterization.
    Translates parameter between sampler+prior and likelihood
    """

    def __init__(self, info_params, allow_renames=True, ignore_unused_sampled=False):
        self.set_logger(lowercase=True)
        self.allow_renames = allow_renames
        # First, we load the parameters,
        # not caring about whether they are understood by any likelihood.
        # `input` contains the parameters (expected to be) understood by the likelihood,
        #   with its fixed value, its fixing function, or None if their value is given
        #   directly by the sampler.
        self._infos = odict()
        self._input = odict()
        self._input_funcs = dict()
        self._input_args = dict()
        self._output = odict()
        self._constant = odict()
        self._sampled = odict()
        self._sampled_renames = odict()
        self._derived = odict()
        self._derived_funcs = dict()
        self._derived_args = dict()
        # Notice here that expand_info_param *always* adds a _p_derived:True tag
        # to infos without _prior or _p_value, and a _p_value field to fixed params
        for p, info in info_params.items():
            self._infos[p] = deepcopy(info)
            if is_fixed_param(info):
                if isinstance(info[_p_value], Number):
                    self._constant[p] = info[_p_value]
                    if not info.get(_p_drop, False):
                        self._input[p] = self._constant[p]
                else:
                    self._input[p] = None
                    self._input_funcs[p] = get_external_function(info[_p_value])
                    self._input_args[p] = getargspec(self._input_funcs[p]).args
            if is_sampled_param(info):
                self._sampled[p] = None
                if not info.get(_p_drop, False):
                    self._input[p] = None
                self._sampled_renames[p] = (
                    (lambda x: [x] if isinstance(x, string_types) else x)
                    (info.get(_p_renames, [])))
            if is_derived_param(info):
                self._derived[p] = deepcopy(info)
                # Dynamical parameters whose value we want to save
                if info[_p_derived] is True and is_fixed_param(info):
                    info[_p_derived] = "lambda %s: %s" % (p, p)
                if info[_p_derived] is True:
                    self._output[p] = None
                else:
                    self._derived_funcs[p] = get_external_function(info[_p_derived])
                    self._derived_args[p] = getargspec(self._derived_funcs[p]).args
        # Check that the sampled and derived params are all valid python variable names
        for p in chain(self.sampled_params(), self.derived_params()):
            if not is_valid_variable_name(p):
                is_in = p in self.sampled_params()
                eg_in = "  p_prime:\n    prior: ...\n  %s: 'lambda p_prime: p_prime'\n" % p
                eg_out = "  p_prime: 'lambda %s: %s'\n" % (p, p)
                raise LoggedError(
                    self.log, "Parameter name '%s' is not a valid Python variable name "
                              "(it needs to start with a letter or '_').\n"
                              "If this is an %s parameter of a likelihood or theory, "
                              "whose name you cannot change,%s define an associated "
                              "%s one with a valid name 'p_prime' as: \n\n%s",
                    p, "input" if is_in else "output",
                    "" if is_in else " remove it and",
                    "sampled" if is_in else "derived",
                    eg_in if is_in else eg_out)
        # Assume that the *un*known function arguments are likelihood output parameters
        args = (set(chain(*self._input_args.values()))
                .union(chain(*self._derived_args.values())))
        for p in (list(self._constant) + list(self._input) +
                  list(self._sampled) + list(self._derived)):
            if p in args:
                args.remove(p)
        self._output.update({p: None for p in args})
        # Useful sets: directly-sampled input parameters and directly "output-ed" derived
        self._directly_sampled = [p for p in self._input if p in self._sampled]
        self._directly_output = [p for p in self._derived if p in self._output]
        # Useful mapping: input params that vary if each sampled is varied
        self._sampled_input_dependence = odict(
            [[s, [i for i in self._input if s in self._input_args.get(i, {})]]
             for s in self._sampled])
        # From here on, some error control.
        dropped_but_never_used = (
            set([p for p, v in self._sampled_input_dependence.items() if not v])
                .difference(set(self._directly_sampled)))
        if dropped_but_never_used and not ignore_unused_sampled:
            raise LoggedError(
                self.log,
                "Parameters %r are sampled but not passed to the likelihood or theory "
                "code, neither ever used as arguments for any parameters. "
                "Check that you are not using the '%s' tag unintentionally.",
                list(dropped_but_never_used), _p_drop)
        # input params depend on input and sampled only, never on output/derived
        all_input_arguments = set(chain(*self._input_args.values()))
        bad_input_dependencies = all_input_arguments.difference(
            set(self.input_params()).union(set(self.sampled_params())).union(set(self.constant_params())))
        if bad_input_dependencies:
            raise LoggedError(
                self.log,
                "Input parameters defined as functions can only depend on other "
                "input parameters that are not defined as functions. "
                "In particular, an input parameter cannot depend on %r",
                list(bad_input_dependencies))

    def input_params(self):
        return deepcopy(self._input)

    def output_params(self):
        return deepcopy(self._output)

    def constant_params(self):
        return deepcopy(self._constant)

    def sampled_params(self):
        return deepcopy(self._sampled)

    def sampled_params_info(self):
        return odict([
            [p, deepcopy(info)] for p, info in self._infos.items() if p in self._sampled])

    def sampled_params_renames(self):
        return deepcopy(self._sampled_renames)

    def derived_params(self):
        return deepcopy(self._derived)

    def sampled_input_dependence(self):
        return deepcopy(self._sampled_input_dependence)

    def _to_input(self, sampled_params_values):
        # Store sampled params, so that derived can depend on them
        if not hasattr(sampled_params_values, "keys"):
            sampled_params_values = odict(
                zip(self.sampled_params(), sampled_params_values))
        elif not isinstance(sampled_params_values, odict):
            sampled_params_values = odict(
                [(p, sampled_params_values[p]) for p in self.sampled_params()])
        self._sampled = deepcopy(sampled_params_values)
        # Fill first directly sampled input parameters
        self._input.update(
            {p: sampled_params_values[p] for p in self._directly_sampled})
        # Then evaluate the functions
        resolved_old = None
        resolved = []
        while resolved != resolved_old:
            resolved_old = deepcopy(resolved)
            for p in self._input_funcs:
                if p in resolved:
                    continue
                args = {p:
                    self._constant.get(
                        p, self._input.get(
                            p, sampled_params_values.get(p, None)))
                    for p in self._input_args[p]}
                if not all([isinstance(v, Number) for v in args.values()]):
                    continue
                self._input[p] = call_param_func(p, self._input_funcs[p], args, self.log)
                resolved.append(p)
        if set(resolved) != set(self._input_funcs):
            raise LoggedError(
                self.log,
                "Could not resolve arguments for input parameters %s. Maybe there "
                "is a circular dependency between derived parameters?",
                list(set(self._input_funcs).difference(set(resolved))))
        return self.input_params()

    def _to_derived(self, output_params_values):
        if not hasattr(output_params_values, "keys"):
            output_params_values = dict(
                zip(self.output_params(), output_params_values))
        # Fill first derived parameters which are direct output parameters
        self._derived.update(
            {p: output_params_values[p] for p in self._directly_output})
        # Then evaluate the functions
        resolved_old = None
        resolved = []
        while resolved != resolved_old:
            resolved_old = deepcopy(resolved)
            for p in self._derived_funcs:
                if p in resolved:
                    continue
                args = {p: (self.input_params().get(
                    p, self.sampled_params().get(p, output_params_values.get(
                        p, self._derived.get(p, None)))))
                    for p in self._derived_args[p]}
                if not all([isinstance(v, Number) for v in args.values()]):
                    continue
                self._derived[p] = call_param_func(p, self._derived_funcs[p], args, self.log)
                resolved.append(p)
        if set(resolved) != set(self._derived_funcs):
            raise LoggedError(
                self.log,
                "Could not resolve arguments for derived parameters %s. Maybe there"
                " is a circular dependency between derived parameters?",
                list(set(self._derived_funcs).difference(set(resolved))))
        return list(self._derived.values())

    def _check_sampled(self, **sampled_params):
        """
        Check that the input dictionary contains all the sampled parameters,
        and just them. Is aware of known renamings.

        Returns `OrderedDict` of parameters (model's naming) and their values.
        """
        sampled_output = odict()
        sampled_input = deepcopy(sampled_params)
        for p, renames in self._sampled_renames.items():
            for pprime in sampled_input:
                if pprime == p or (pprime in renames if self.allow_renames else False):
                    sampled_output[p] = sampled_input.pop(pprime)
                    break
        if len(sampled_output) < len(self._sampled):
            not_found = set(self.sampled_params()).difference(set(sampled_output))
            if self.allow_renames:
                msg = ("The following expected sampled parameters " +
                       ("(or their aliases) " if self.allow_renames else "") +
                       "where not found : %r",
                       ({p: self._sampled_renames[p] for p in not_found}
                        if self.allow_renames else not_found))
            else:
                msg = ("The following expected sampled parameters "
                       "where not found : %r",
                       {p: self._sampled_renames[p] for p in not_found})
            raise LoggedError(self.log, msg)
        # Ignore fixed input parameters if they have the correct value
        to_pop = []
        for p, value in sampled_input.items():
            known_value = self.constant_params().get(p, None)
            if known_value is None:
                raise LoggedError(self.log, "Unknown parameter %r.", p)
            elif np.allclose(value, known_value):
                to_pop.append(p)
                self.log.debug("Fixed parameter %r ignored.", p)
            else:
                raise LoggedError(
                    self.log, "Cannot change value of constant parameter: "
                              "%s = %g (new) vs %g (old).", p, value, known_value)
        for p in to_pop:
            sampled_input.pop(p)
        if sampled_input:
            not_used = set(sampled_input)
            duplicated = not_used.intersection(set(
                chain(*[list(chain(*[[k], v])) for k, v in self._sampled_renames.items()])))
            not_used = not_used.difference(duplicated)
            derived = not_used.intersection(set(self.derived_params()))
            input_ = not_used.intersection(set(self.input_params()))
            unknown = not_used.difference(derived).difference(input_)
            msg = ("Incorrect parameters! " +
                   ("\n   Duplicated entries (using their aliases): %r" % list(duplicated)
                    if duplicated else "") +
                   ("\n   Not known: %r" % list(unknown) if unknown else "") +
                   ("\n   Cannot be fixed: %r " % list(input_) +
                    "--> instead, fix sampled parameters that depend on them!"
                    if input_ else "") +
                   ("\n   "
                    "Cannot be fixed because are derived parameters: %r " % list(derived)
                    if derived else ""))
            for line in msg.split("\n"):
                self.log.error(line)
            raise LoggedError
        return sampled_output

    def labels(self):
        """
        Returns a dictionary of LaTeX labels of the sampled and derived parameters.

        Uses the parameter name if no label has been given.
        """
        get_label = lambda p, info: (
            ensure_nolatex(getattr(info, "get", lambda x, y: y)(_p_label, p)))
<<<<<<< HEAD
        include_samps = list(self.sampled_params().items()) + list(self.derived_params().items())
        return odict([[p, get_label(p, info)] for p, info in include_samps])
=======
        return odict([[p, get_label(p, info)] for p, info in self._infos.items()])
>>>>>>> 272338c7

    # Python magic for the "with" statement
    def __enter__(self):
        return self

    def __exit__(self, exception_type, exception_value, traceback):
        return<|MERGE_RESOLUTION|>--- conflicted
+++ resolved
@@ -15,7 +15,6 @@
 from collections import OrderedDict as odict
 from numbers import Number
 from itertools import chain
-
 
 # Local
 from cobaya.conventions import _prior, _p_drop, _p_derived, _p_label, _p_value, _p_renames
@@ -371,12 +370,7 @@
         """
         get_label = lambda p, info: (
             ensure_nolatex(getattr(info, "get", lambda x, y: y)(_p_label, p)))
-<<<<<<< HEAD
-        include_samps = list(self.sampled_params().items()) + list(self.derived_params().items())
-        return odict([[p, get_label(p, info)] for p, info in include_samps])
-=======
         return odict([[p, get_label(p, info)] for p, info in self._infos.items()])
->>>>>>> 272338c7
 
     # Python magic for the "with" statement
     def __enter__(self):
