"""
.. module:: run

:Synopsis: Main scripts to run the sampling
:Author: Jesus Torrado

"""

# Global
from typing import Union, Optional, Tuple
import os

# Local
from cobaya.conventions import packages_path_arg, packages_path_arg_posix, get_version, \
    packages_path_input
from cobaya.typing import InputDict, LiteralFalse
from cobaya.output import get_output
from cobaya.model import Model
from cobaya.sampler import get_sampler_name_and_class, check_sampler_info, Sampler
from cobaya.log import logger_setup, is_debug, get_logger, LoggedError
from cobaya.yaml import yaml_dump
from cobaya.input import update_info, load_info_overrides
from cobaya.tools import warn_deprecation, recursive_update, sort_cosmetic
from cobaya.post import post, PostResult
from cobaya import mpi


def run(info_or_yaml_or_file: Union[InputDict, str, os.PathLike],
        packages_path: Optional[str] = None,
        output: Union[str, LiteralFalse, None] = None,
        debug: Union[bool, int, None] = None,
        stop_at_error: Optional[bool] = None,
        resume: Optional[bool] = None, force: Optional[bool] = None,
        minimize: Optional[bool] = None,
        profile: Optional[bool] = None,
        no_mpi: bool = False, test: Optional[bool] = None,
        override: Optional[InputDict] = None,
        allow_changes: bool = False
        ) -> Tuple[InputDict, Union[Sampler, PostResult]]:
    """
    Run from an input dictionary, file name or yaml string, with optional arguments
    to override settings in the input as needed.

    :param info_or_yaml_or_file: input options dictionary, yaml file, or yaml text
    :param packages_path: path where external packages were installed
    :param output: path name prefix for output files, or False for no file output
    :param debug: true for verbose debug output, or a specific logging level
    :param stop_at_error: stop if an error is raised
    :param resume: continue an existing run
    :param force: overwrite existing output if it exists
    :param minimize: if true, ignores the sampler and runs default minimizer
    :param profile: if true, ignores the sampler and runs the profiler
    :param no_mpi: run without MPI
    :param test: only test initialization rather than actually running
    :param override: option dictionary to merge into the input one, overriding settings
       (but with lower precedence than the explicit keyword arguments)
    :param allow_changes: if true, allow input option changes when resuming or minimizing
    :return: (updated_info, sampler) tuple of options dictionary and Sampler instance,
              or (updated_info, post_results) if using "post" post-processing
    """
    # This function reproduces the model-->output-->sampler pipeline one would follow
    # when instantiating by hand, but alters the order to perform checks and dump info
    # as early as possible, e.g. to check if resuming possible or `force` needed.
    if no_mpi or test:
        mpi.set_mpi_disabled()
    with mpi.ProcessState("run"):
        flags = {packages_path_input: packages_path, "debug": debug,
                 "stop_at_error": stop_at_error, "resume": resume, "force": force,
                 "minimize": minimize, "profile": profile, "test": test}
        info: InputDict = load_info_overrides(
            info_or_yaml_or_file, override or {}, **flags)
        logger_setup(info.get("debug"))
        logger_run = get_logger(run.__name__)
        try:
            which_sampler = list(info["sampler"])[0]
            if info.get("minimize"):  # type: ignore
                # Preserve options if "minimize" was already the sampler
                if which_sampler.lower() != "minimize":
                    info["sampler"] = {"minimize": None}
                    which_sampler = "minimize"
            if info.get("profile"):  # type: ignore
                # Preserve options if "profile" was already the sampler
                if which_sampler.lower() != "profile":
                    info["sampler"] = {"profile": None}
                    which_sampler = "profile"
        except (KeyError, TypeError) as excpt:
            if not info.get("post"):
                raise LoggedError(
                    logger_run,
                    "You need to specify a sampler using the 'sampler' key "
                    "as e.g. `sampler: {mcmc: None}.`") from excpt
        if info.get("post"):
            if isinstance(output, str) or output is False:
                info["post"]["output"] = output or None
            return post(info)
        # Set up output and logging
        if isinstance(output, str) or output is False:
            info["output"] = output or None
        # 1. Prepare output driver, if requested by defining an output prefix
        infix = "minimize" if which_sampler == "minimize" else None
        with get_output(prefix=info.get("output"), resume=info.get("resume"),
                        force=info.get("force"), infix=infix) as out:
            # 2. Update the input info with the defaults for each component
            updated_info = update_info(info)
            if is_debug(logger_run):
                # Dump only if not doing output
                # (otherwise, the user can check the .updated file)
                if not out and mpi.is_main_process():
                    logger_run.info(
                        "Input info updated with defaults (dumped to YAML):\n%s",
                        yaml_dump(sort_cosmetic(updated_info)))
            # 3. If output requested, check compatibility if existing one, and dump.
            # 3.1 First: model only
            out.check_and_dump_info(info, updated_info, cache_old=True,
                                    check_compatible=not allow_changes,
                                    ignore_blocks=["sampler"])
            # 3.2 Then sampler -- 1st get the first sampler mentioned in the updated.yaml
            if not (info_sampler := updated_info.get("sampler")):
                raise LoggedError(logger_run, "No sampler requested.")
            sampler_name, sampler_class = get_sampler_name_and_class(info_sampler)
            updated_info["sampler"] = check_sampler_info(
                (out.get_updated_info(use_cache=True) or {}).get("sampler"),
                updated_info["sampler"], is_resuming=out.is_resuming())
            # Dump again, now including sampler info
            out.check_and_dump_info(info, updated_info, check_compatible=False)
            # Check if resumable run
            sampler_class.check_force_resume(
                out, info=updated_info["sampler"][sampler_name])
            # 4. Initialize the posterior and the sampler
            with Model(updated_info["params"], updated_info["likelihood"],
                       updated_info.get("prior"), updated_info.get("theory"),
                       packages_path=info.get("packages_path"),
                       timing=updated_info.get("timing"),
                       allow_renames=False,
                       stop_at_error=info.get("stop_at_error", False)) as model:
                # Re-dump the updated info, now containing parameter routes and version
                updated_info = recursive_update(updated_info, model.info())
                out.check_and_dump_info(None, updated_info, check_compatible=False)
                sampler = sampler_class(updated_info["sampler"][sampler_name],
                                        model, out, name=sampler_name,
                                        packages_path=info.get("packages_path"))
                # Re-dump updated info, now also containing updates from the sampler
                updated_info["sampler"][sampler_name] = \
                    recursive_update(updated_info["sampler"][sampler_name],
                                     sampler.info())
                out.check_and_dump_info(None, updated_info, check_compatible=False)
                mpi.sync_processes()
                if info.get("test"):
                    logger_run.info("Test initialization successful! "
                                    "You can probably run now without `--%s`.", "test")
                    return updated_info, sampler
                # Run the sampler
                sampler.run()
    return updated_info, sampler


# Command-line script
def run_script(args=None):
    """Shell script wrapper for :func:`run.run` (including :func:`post.post`)"""
    warn_deprecation()
    import argparse  # pylint: disable=import-outside-toplevel
    # kwargs for flags that should be True|None, instead of True|False
    # (needed in order not to mistakenly override input file inside the run() function
    trueNone_kwargs = {"action": "store_true", "default": None}
    parser = argparse.ArgumentParser(
        prog="cobaya run", description="Cobaya's run script.")
    parser.add_argument("input_file", action="store", metavar="input_file.yaml",
                        help="An input file to run.")
    parser.add_argument("-" + packages_path_arg[0], "--" + packages_path_arg_posix,
                        action="store", metavar="/packages/path", default=None,
                        help="Path where external packages were installed.")
    parser.add_argument("-" + "o", "--" + "output",
                        action="store", metavar="/some/path", default=None,
                        help="Path and prefix for the text output.")
    parser.add_argument("-" + "d", "--" + "debug",
                        help="Produce verbose debug output.", **trueNone_kwargs)
    continuation = parser.add_mutually_exclusive_group(required=False)
    continuation.add_argument("-" + "r", "--" + "resume",
                              help=("Resume an existing chain if it has similar info "
                                    "(fails otherwise)."), **trueNone_kwargs)
    continuation.add_argument("-" + "f", "--" + "force",
                              help=("Overwrites previous output, if it exists "
                                    "(use with care!)"), **trueNone_kwargs)
    parser.add_argument("--%s" % "test",
                        help="Initialize model and sampler, and exit.", **trueNone_kwargs)
    parser.add_argument("-M", "--minimize",
                        help=("Replaces the sampler in the input and runs a minimization "
                              "process (incompatible with post-processing)."),
                        **trueNone_kwargs)
<<<<<<< HEAD
    parser.add_argument("-P", "--profile",
                        help=("Replaces the sampler in the input and runs a profiling "
                              "process (incompatible with post-processing)."),
=======
    parser.add_argument("--allow-changes",
                        help="Allow changing input parameters when resuming "
                             "or minimizing, skipping consistency checks",
>>>>>>> 502069d3
                        **trueNone_kwargs)
    parser.add_argument("--version", action="version", version=get_version())
    parser.add_argument("--no-mpi",
                        help=("disable MPI when mpi4py installed but MPI does "
                              "not actually work"),
                        **trueNone_kwargs)
    arguments = parser.parse_args(args)
    info = arguments.input_file
    del arguments.input_file
    if not info.endswith('.yaml') and not os.path.exists(info):
        if os.path.exists(info + '.yaml'):
            info = info + '.yaml'
    run(info, **arguments.__dict__)


if __name__ == '__main__':
    run_script()<|MERGE_RESOLUTION|>--- conflicted
+++ resolved
@@ -187,15 +187,12 @@
                         help=("Replaces the sampler in the input and runs a minimization "
                               "process (incompatible with post-processing)."),
                         **trueNone_kwargs)
-<<<<<<< HEAD
     parser.add_argument("-P", "--profile",
                         help=("Replaces the sampler in the input and runs a profiling "
                               "process (incompatible with post-processing)."),
-=======
     parser.add_argument("--allow-changes",
                         help="Allow changing input parameters when resuming "
                              "or minimizing, skipping consistency checks",
->>>>>>> 502069d3
                         **trueNone_kwargs)
     parser.add_argument("--version", action="version", version=get_version())
     parser.add_argument("--no-mpi",
